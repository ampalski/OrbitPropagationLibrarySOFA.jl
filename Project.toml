--- conflicted
+++ resolved
@@ -9,12 +9,9 @@
 JLD2 = "033835bb-8acc-5ee8-8aae-3f567f8a3819"
 
 [compat]
-<<<<<<< HEAD
 DataFrames = "1"
-=======
 JLD2 = "0.4"
 FileIO = "1"
->>>>>>> 81d26b2c
 julia = "1.6.7"
 
 [extras]
